--- conflicted
+++ resolved
@@ -65,11 +65,7 @@
 
 	setOwnerReference(s.Source, s.Destination)
 
-<<<<<<< HEAD
-	if err := Patch(ctx, s.client, s.Destination); err != nil {
-=======
 	if err := Patch(ctx, s.client, s.Destination, options...); err != nil {
->>>>>>> 3cf3864e
 		*reterr = kerrors.NewAggregate([]error{*reterr, err})
 		log.Error(*reterr, fmt.Sprintf("Unable to patch object: %s", *reterr))
 	}
