--- conflicted
+++ resolved
@@ -112,12 +112,9 @@
   GITEA_USER_NAME: "gitea_admin"
   GITEA_USER_PWD: "password"
 
-<<<<<<< HEAD
   # Credentials used to pull images from docker.io
   DOCKER_REGISTRY_TOKEN: ""
-=======
   # The '.dockerconfigjson' value for the dockerconfigjson Secret
   # See: https://kubernetes.io/docs/tasks/configure-pod-container/pull-image-private-registry/#registry-secret-existing-credentials
   # This can be used to configure a downstream cluster with a imagePullSecret.
-  DOCKER_REGISTRY_CONFIG: ""
->>>>>>> 954d1775
+  DOCKER_REGISTRY_CONFIG: ""